/*
 * Copyright 2011-2012 the original author or authors.
 *
 * Licensed under the Apache License, Version 2.0 (the "License");
 * you may not use this file except in compliance with the License.
 * You may obtain a copy of the License at
 *
 *     http://www.apache.org/licenses/LICENSE-2.0
 *
 * Unless required by applicable law or agreed to in writing, software
 * distributed under the License is distributed on an "AS IS" BASIS,
 * WITHOUT WARRANTIES OR CONDITIONS OF ANY KIND, either express or implied.
 * See the License for the specific language governing permissions and
 * limitations under the License.
 */



package core.websocket

import org.vertx.groovy.core.buffer.Buffer
import org.vertx.groovy.testframework.TestUtils

tu = new TestUtils(vertx)
tu.checkThread()

server = vertx.createHttpServer()
client = vertx.createHttpClient(port: 8080)

def testEchoBinary() {
  echo(true)
}

def testEchoText() {
  echo(false)
}

def echo(binary) {

  server.websocketHandler { ws ->

    tu.checkThread()

    ws.dataHandler { buff ->
      tu.checkThread()
      ws << buff
    }
  }

  server.listen(8080, {
    if (binary) {
      buff = TestUtils.generateRandomBuffer(1000)
    } else {
      str = TestUtils.randomUnicodeString(1000)
      buff = new Buffer(str)
    }

<<<<<<< HEAD
    client.connectWebsocket("/someurl", { ws ->
      tu.checkThread()
=======
  if (binary) {
    buff = TestUtils.generateRandomBuffer(1000)
  } else {
    str = org.vertx.java.testframework.TestUtils.randomUnicodeString(1000)
    buff = new Buffer(str)
  }
>>>>>>> b97ae8aa

      received = new Buffer()

      ws.dataHandler { buff ->
        tu.checkThread()
        received << buff
        if (received.length == buff.length) {
          tu.azzert(TestUtils.buffersEqual(buff, received))
          tu.testComplete()
        }
      }

      if (binary) {
        ws.writeBinaryFrame(buff)
      } else {
        ws.writeTextFrame(str)
      }
    })

  })
}

def testWriteFromConnectHandler() {

  server.websocketHandler { ws ->
    tu.checkThread()
    ws.writeTextFrame("foo")
  }

  server.listen(8080, {
    client.connectWebsocket("/someurl", { ws ->
      tu.checkThread()
      ws.dataHandler { buff ->
        tu.checkThread()
        tu.azzert("foo".equals(buff.toString()))
        tu.testComplete()
      }
    })
  })
}

def testClose() {

  server.websocketHandler { ws ->
    tu.checkThread()
    ws.dataHandler { buff ->
      ws.close()
    }
  }

<<<<<<< HEAD
  server.listen(8080, {
    client.connectWebsocket("/someurl", { ws ->
      tu.checkThread()
      ws.closedHandler {
        tu.testComplete()
      }
      ws.writeTextFrame("foo")
    })
=======
  server.listen(8080)

  client.connectWebsocket("/someurl", { ws ->
    tu.checkThread()
    ws.closeHandler {
      tu.testComplete()
    }
    ws.writeTextFrame("foo")
>>>>>>> b97ae8aa
  })

}

def testCloseFromConnectHandler() {

  server.websocketHandler { ws ->
    tu.checkThread()
    ws.close()
  }

<<<<<<< HEAD
  server.listen(8080, {
    client.connectWebsocket("/someurl", { ws ->
      tu.checkThread()
      ws.closedHandler {
        tu.testComplete()
      }
    })
=======
  server.listen(8080)

  client.connectWebsocket("/someurl", { ws ->
    tu.checkThread()
    ws.closeHandler {
      tu.testComplete()
    }
>>>>>>> b97ae8aa
  })
}

tu.registerTests(this)
tu.appReady()

void vertxStop() {
  client.close()
  server.close {
    tu.unregisterAll()
    tu.appStopped()
  }

}
<|MERGE_RESOLUTION|>--- conflicted
+++ resolved
@@ -48,24 +48,16 @@
   }
 
   server.listen(8080, {
+
     if (binary) {
       buff = TestUtils.generateRandomBuffer(1000)
     } else {
-      str = TestUtils.randomUnicodeString(1000)
+      str =  org.vertx.java.testframework.TestUtils.randomUnicodeString(1000)
       buff = new Buffer(str)
     }
 
-<<<<<<< HEAD
     client.connectWebsocket("/someurl", { ws ->
       tu.checkThread()
-=======
-  if (binary) {
-    buff = TestUtils.generateRandomBuffer(1000)
-  } else {
-    str = org.vertx.java.testframework.TestUtils.randomUnicodeString(1000)
-    buff = new Buffer(str)
-  }
->>>>>>> b97ae8aa
 
       received = new Buffer()
 
@@ -116,25 +108,14 @@
     }
   }
 
-<<<<<<< HEAD
   server.listen(8080, {
     client.connectWebsocket("/someurl", { ws ->
       tu.checkThread()
-      ws.closedHandler {
+      ws.closeHandler {
         tu.testComplete()
       }
       ws.writeTextFrame("foo")
     })
-=======
-  server.listen(8080)
-
-  client.connectWebsocket("/someurl", { ws ->
-    tu.checkThread()
-    ws.closeHandler {
-      tu.testComplete()
-    }
-    ws.writeTextFrame("foo")
->>>>>>> b97ae8aa
   })
 
 }
@@ -146,23 +127,13 @@
     ws.close()
   }
 
-<<<<<<< HEAD
   server.listen(8080, {
     client.connectWebsocket("/someurl", { ws ->
       tu.checkThread()
-      ws.closedHandler {
+      ws.closeHandler {
         tu.testComplete()
       }
     })
-=======
-  server.listen(8080)
-
-  client.connectWebsocket("/someurl", { ws ->
-    tu.checkThread()
-    ws.closeHandler {
-      tu.testComplete()
-    }
->>>>>>> b97ae8aa
   })
 }
 
