--- conflicted
+++ resolved
@@ -53,32 +53,23 @@
     client.trustStorePassword = "wibble"
   }
 
-<<<<<<< HEAD
   server.connectHandler { socket ->
-=======
-  client.connect(8080, "localhost", { DefaultFutureResult ->
 
->>>>>>> b97ae8aa
     tu.checkThread()
     socket.dataHandler { buffer ->
       tu.checkThread()
       socket << buffer
     }
   }.listen(8080, {
-    client.connect(8080, "localhost", { socket ->
+    client.connect(8080, "localhost", { asyncResult ->
       tu.checkThread()
 
-<<<<<<< HEAD
+      tu.azzert asyncResult.succeeded()
+
+      socket = asyncResult.result()
+
       sends = 10
       size = 100
-=======
-    tu.azzert DefaultFutureResult.succeeded()
-
-    socket = DefaultFutureResult.result()
-
-    sends = 10
-    size = 100
->>>>>>> b97ae8aa
 
       sent = new Buffer()
       received = new Buffer()
@@ -99,17 +90,11 @@
         }
       }
 
-<<<<<<< HEAD
       socket.endHandler {
         tu.checkThread()
       }
-=======
-    socket.closeHandler {
-      tu.checkThread()
-    }
->>>>>>> b97ae8aa
 
-      socket.closedHandler {
+      socket.closeHandler {
         tu.checkThread()
       }
 
