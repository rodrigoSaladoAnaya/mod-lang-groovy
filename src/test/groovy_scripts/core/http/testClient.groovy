--- conflicted
+++ resolved
@@ -265,13 +265,9 @@
 
     request << sentBuff
 
-<<<<<<< HEAD
     request.end()
   })
-=======
-  request.end()
-
->>>>>>> b97ae8aa
+
 }
 
 tu.registerTests(this)
