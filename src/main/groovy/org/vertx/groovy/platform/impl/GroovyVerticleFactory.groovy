--- conflicted
+++ resolved
@@ -75,18 +75,10 @@
         throw new IllegalStateException('Groovy script must have run() method [whether implicit or not]')
       }
 
-<<<<<<< HEAD
-      Script script = (Script)clazz.newInstance()
+      // Inject vertx into the script binding
 
-      // Inject vertx into the script binding
-      Binding binding = new Binding()
-      binding.setProperty("vertx", new Vertx(vertx))
-      binding.setProperty("container", new Container(container))
-      script.setBinding(binding)
-=======
       Script script = (Script) clazz.newInstance()
       script.setBinding(createBinding())
->>>>>>> e18ba2b4
 
       verticle = new JVerticle() {
         public void start() {
@@ -118,9 +110,6 @@
       }
     }
 
-    verticle?.setVertx(vertx)
-    verticle?.setContainer(container)
-
     return verticle
   }
 
