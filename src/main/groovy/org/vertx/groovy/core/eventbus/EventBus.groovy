/*
 * Copyright 2011-2012 the original author or authors.
 *
 * Licensed under the Apache License, Version 2.0 (the "License");
 * you may not use this file except in compliance with the License.
 * You may obtain a copy of the License at
 *
 *     http://www.apache.org/licenses/LICENSE-2.0
 *
 * Unless required by applicable law or agreed to in writing, software
 * distributed under the License is distributed on an "AS IS" BASIS,
 * WITHOUT WARRANTIES OR CONDITIONS OF ANY KIND, either express or implied.
 * See the License for the specific language governing permissions and
 * limitations under the License.
 */

package org.vertx.groovy.core.eventbus

import org.vertx.groovy.core.buffer.Buffer
import org.vertx.java.core.AsyncResultHandler
import org.vertx.java.core.Handler
import org.vertx.java.core.eventbus.EventBus as JEventBus
import org.vertx.java.core.json.JsonObject

import java.util.concurrent.ConcurrentHashMap

/**
 * A distributed lightweight event bus which can encompass multiple vert.x instances.
 * The event bus implements both publish / subscribe network and point to point messaging.<p>
 *
 * Messages sent over the event bus are represented by instances of the {@link Message} class.
 * Subclasses of Message exist for messages that represent all primitive types as well as {@code String},
 * {@link Buffer}, byte[] and {@link JsonObject}<p>
 *
 * For publish / subscribe, messages can be published to an address using one of the {@code publish} methods. An
 * address is a simple {@code String} instance.
 * Handlers are registered against an address. There can be multiple handlers registered against each address, and a particular handler can
 * be registered against multiple addresses. The event bus will route a sent message to all handlers which are
 * registered against that address.<p>
 *
 * For point to point messaging, messages can be sent to an address using one of the {@code send} methods.
 * The messages will be delivered to a single handler, if one is registered on that address. If more than one
 * handler is registered on the same address, Vert.x will choose one and deliver the message to that. Vert.x will
 * aim to fairly distribute messages in a round-robin way, but does not guarantee strict round-robin under all
 * circumstances.<p>
 *
 * All messages sent over the bus are transient. On event of failure of all or part of the event bus messages
 * may be lost. Applications should be coded to cope with lost messages, e.g. by resending them, and making application
 * services idempotent.<p>
 *
 * The order of messages received by any specific handler from a specific sender should match the order of messages
 * sent from that sender.<p>
 *
 * When sending a message, a reply handler can be provided. If so, it will be called when the reply from the receiver
 * has been received. Reply messages can also be replied to, etc, ad infinitum<p>
 *
 * Different event bus instances can be clustered together over a network, to give a single logical event bus.<p>
 *
 * @author <a href="http://tfox.org">Tim Fox</a>
 */
class EventBus {

  private final JEventBus jEventBus
  
  public EventBus(JEventBus jEventBus) {
    this.jEventBus = jEventBus
  }

  private Map handlerMap = new ConcurrentHashMap()

  /**
   * Send a message on the event bus.
   * Message can be a java.util.Map (Representing a JSON message), a String, boolean,
   * byte, short, int, long, float, double or {@link org.vertx.java.core.buffer.Buffer}
   * @param address The address to send it to
   * @param message The message
   * @param replyHandler Reply handler will be called when any reply from the recipient is received
   */
  void send(String address, message, Closure replyHandler = null) {
    if (message != null) {
      jEventBus.send(address, convertMessage(message), wrapHandler(replyHandler))
    } else {
      // Just choose an overloaded method...
      jEventBus.send(address, (String)null, wrapHandler(replyHandler))
    }
  }

  /**
   * Publish a message on the event bus.
   * Message can be a java.util.Map (Representing a JSON message), a String, boolean,
   * byte, short, int, long, float, double or {@link org.vertx.java.core.buffer.Buffer}
   * @param address The address to publish it to
   * @param message The message
   */
  void publish(String address, message) {
    if (message != null) {
      message = convertMessage(message)
      jEventBus.publish(address, convertMessage(message))
    } else {
      // Just choose an overloaded method...
      jEventBus.publish(address, (String)null)
    }
  }

  /**
   * Registers a handler against the specified address. When a message arrives the handler
   * will receive an instance of {@link Message}
   * @param address The address to register it at
   * @param handler The handler
   * @param resultHandler Optional completion handler. If specified, then when the register has been
   * propagated to all nodes of the event bus, the handler will be called.
   * @return A unique handler id
   */
  EventBus registerHandler(String address, Closure handler, Closure resultHandler = null) {
    def wrapped = wrapHandler(handler)
    handlerMap.put(handler, wrapped)
    jEventBus.registerHandler(address, wrapped, resultHandler as AsyncResultHandler)
    return this
  }

  /**
   * Registers a local handler against the specified address. The handler info won't
   * be propagated across the cluster. When a message arrives the handler
   * will receive an instance of {@link Message}
   * @param address The address to register it at
   * @param handler The handler
   * @return A unique handler id
   */
<<<<<<< HEAD
  String registerLocalHandler(String address, Closure handler) {
    def wrapped = wrapHandler(handler)
    handlerMap.put(handler, wrapped)
    jEventBus.registerLocalHandler(address, wrapped)
  }

  /**
   * Registers a handler against a uniquely generated address, the address is returned as the id. When a message arrives the handler
   * will receive an instance of {@link Message}
   * @param handler
   * @param resultHandler Optional result handler. If specified, then when the register has been
   * propagated to all nodes of the event bus, the handler will be called.
   * @return A unique handler id which is the same as the address
   */
  String registerSimpleHandler(handler, Closure resultHandler = null) {
    jEventBus.registerHandler(wrapHandler(handler), resultHandler as AsyncResultHandler)
=======
  EventBus registerLocalHandler(String address, Closure handler) {
    def wrapped = wrapHandler(handler)
    handlerMap.put(handler, wrapped)
    jEventBus.registerLocalHandler(address, wrapped)
    return this
>>>>>>> b97ae8aa
  }

  /**
   * Unregisters a handler given the address and the handler
   * @param address The address the handler was registered to
   * @param handler The handler
   * @param resultHandler Optional completion handler. If specified, then when the unregister has been
   * propagated to all nodes of the event bus, the handler will be called.
   */
  EventBus unregisterHandler(String address, Closure handler, Closure resultHandler = null) {
    def wrapped = handlerMap.remove(handler)
    if (wrapped != null) {
      jEventBus.unregisterHandler(address, wrapped, resultHandler as AsyncResultHandler)
    }
    return this
  }

  protected static convertMessage(message) {
    if (message instanceof Map) {
      message = new JsonObject(message)
    } else if (message instanceof Buffer) {
      message = ((Buffer)message).toJavaBuffer()
    }
    message
  }

  protected static Handler wrapHandler(handler) {
    if (handler != null) {
      return { handler(new Message(it)) } as Handler
    } else {
      return null
    }
  }
}<|MERGE_RESOLUTION|>--- conflicted
+++ resolved
@@ -126,30 +126,11 @@
    * @param handler The handler
    * @return A unique handler id
    */
-<<<<<<< HEAD
-  String registerLocalHandler(String address, Closure handler) {
-    def wrapped = wrapHandler(handler)
-    handlerMap.put(handler, wrapped)
-    jEventBus.registerLocalHandler(address, wrapped)
-  }
-
-  /**
-   * Registers a handler against a uniquely generated address, the address is returned as the id. When a message arrives the handler
-   * will receive an instance of {@link Message}
-   * @param handler
-   * @param resultHandler Optional result handler. If specified, then when the register has been
-   * propagated to all nodes of the event bus, the handler will be called.
-   * @return A unique handler id which is the same as the address
-   */
-  String registerSimpleHandler(handler, Closure resultHandler = null) {
-    jEventBus.registerHandler(wrapHandler(handler), resultHandler as AsyncResultHandler)
-=======
   EventBus registerLocalHandler(String address, Closure handler) {
     def wrapped = wrapHandler(handler)
     handlerMap.put(handler, wrapped)
     jEventBus.registerLocalHandler(address, wrapped)
     return this
->>>>>>> b97ae8aa
   }
 
   /**
