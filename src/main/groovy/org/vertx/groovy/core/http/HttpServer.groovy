/*
 * Copyright 2011-2012 the original author or authors.
 *
 * Licensed under the Apache License, Version 2.0 (the "License")
 * you may not use this file except in compliance with the License.
 * You may obtain a copy of the License at
 *
 *     http://www.apache.org/licenses/LICENSE-2.0
 *
 * Unless required by applicable law or agreed to in writing, software
 * distributed under the License is distributed on an "AS IS" BASIS,
 * WITHOUT WARRANTIES OR CONDITIONS OF ANY KIND, either express or implied.
 * See the License for the specific language governing permissions and
 * limitations under the License.
 */

package org.vertx.groovy.core.http

import org.vertx.java.core.ServerSSLSupport
import org.vertx.java.core.ServerTCPSupport


/**
 * An HTTP and WebSockets server<p>
 * If an instance is instantiated from an event loop then the handlers
 * of the instance will always be called on that same event loop.
 * If an instance is instantiated from some other arbitrary Java thread then
 * an event loop will be assigned to the instance and used when any of its handlers
 * are called.<p>
 * Instances cannot be used from worker verticles
 *
 * @author Peter Ledbrook
 * @author <a href="http://tfox.org">Tim Fox</a>
 */
interface HttpServer extends ServerSSLSupport<HttpServer>, ServerTCPSupport<HttpServer> {

  /**
   * Set the request handler for the server to {@code requestHandler}. As HTTP requests are received by the server,
   * instances of {@link org.vertx.java.core.http.HttpServerRequest} will be created and passed to this handler.
   *
   * @return a reference to this, so methods can be chained.
   */
  HttpServer requestHandler(Closure requestHandler)

  /**
   * Set the websocket handler for the server to {@code wsHandler}. If a websocket connect handshake is successful a
   * new {@link org.vertx.java.core.http.ServerWebSocket} instance will be created and passed to the handler.
   *
   * @return a reference to this, so methods can be chained.
   */
  HttpServer websocketHandler(Closure wsHandler)

  /**
   * Tell the server to start listening on all available interfaces and port {@code port}
   *
   */
<<<<<<< HEAD
  void listen(int port) {
    jServer.listen(port)
  }

  /**
   * Tell the server to start listening on all available interfaces and port {@code port}
   *
   */
  void listen(int port, Closure hndlr) {
    jServer.listen(port, hndlr as Handler)
  }
=======
  HttpServer listen(int port)
>>>>>>> b97ae8aa

  /**
   * Tell the server to start listening on port {@code port} and hostname or ip address given by {@code host}.
   *
   */
<<<<<<< HEAD
  void listen(int port, String host, Closure hndlr) {
    jServer.listen(port, host, hndlr as Handler)
  }


  /**
   * Close the server. Any open HTTP connections will be closed. The {code hndlr} will be called when the close
   * is complete.
   */
  void close(Closure hndlr) {
    jServer.close(hndlr as Handler)
  }
=======
  HttpServer listen(int port, String host)
>>>>>>> b97ae8aa

  /**
   * Close the server. Any open HTTP connections will be closed.
   */
  void close()

  /**
   * Close the server. Any open HTTP connections will be closed. The {@code doneHandler} will be called when the close
   * is complete.
   */
  void close(Closure doneHandler)

  /**
   * Get the underlying Java server
   */
  org.vertx.java.core.http.HttpServer toJavaServer();
}<|MERGE_RESOLUTION|>--- conflicted
+++ resolved
@@ -54,42 +54,26 @@
    * Tell the server to start listening on all available interfaces and port {@code port}
    *
    */
-<<<<<<< HEAD
-  void listen(int port) {
-    jServer.listen(port)
-  }
+  HttpServer listen(int port)
+
+  /**
+   * Tell the server to start listening on port {@code port} and hostname or ip address given by {@code host}.
+   *
+   */
+  HttpServer listen(int port, String host)
 
   /**
    * Tell the server to start listening on all available interfaces and port {@code port}
    *
    */
-  void listen(int port, Closure hndlr) {
-    jServer.listen(port, hndlr as Handler)
-  }
-=======
-  HttpServer listen(int port)
->>>>>>> b97ae8aa
+  HttpServer listen(int port, Closure bindHandler)
 
   /**
    * Tell the server to start listening on port {@code port} and hostname or ip address given by {@code host}.
    *
    */
-<<<<<<< HEAD
-  void listen(int port, String host, Closure hndlr) {
-    jServer.listen(port, host, hndlr as Handler)
-  }
+  HttpServer listen(int port, String host, Closure bindHandler)
 
-
-  /**
-   * Close the server. Any open HTTP connections will be closed. The {code hndlr} will be called when the close
-   * is complete.
-   */
-  void close(Closure hndlr) {
-    jServer.close(hndlr as Handler)
-  }
-=======
-  HttpServer listen(int port, String host)
->>>>>>> b97ae8aa
 
   /**
    * Close the server. Any open HTTP connections will be closed.
